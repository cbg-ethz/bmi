from bmi.benchmark.result import RunResult, run_estimator
<<<<<<< HEAD
from bmi.benchmark.task_list import BENCHMARK_TASKS as _BENCHMARK_LIST
=======
from bmi.benchmark.task import Task, TaskMetadata
from bmi.benchmark.task_list import BENCHMARK_TASKS_LIST as _BENCHMARK_LIST
>>>>>>> d299693f

BENCHMARK_TASKS = {task.id: task for task in _BENCHMARK_LIST}


__all__ = [
    "BENCHMARK_TASKS",
    "run_estimator",
    "RunResult",
<<<<<<< HEAD
=======
    "Task",
    "TaskMetadata",
>>>>>>> d299693f
]<|MERGE_RESOLUTION|>--- conflicted
+++ resolved
@@ -1,10 +1,6 @@
 from bmi.benchmark.result import RunResult, run_estimator
-<<<<<<< HEAD
-from bmi.benchmark.task_list import BENCHMARK_TASKS as _BENCHMARK_LIST
-=======
 from bmi.benchmark.task import Task, TaskMetadata
 from bmi.benchmark.task_list import BENCHMARK_TASKS_LIST as _BENCHMARK_LIST
->>>>>>> d299693f
 
 BENCHMARK_TASKS = {task.id: task for task in _BENCHMARK_LIST}
 
@@ -13,9 +9,6 @@
     "BENCHMARK_TASKS",
     "run_estimator",
     "RunResult",
-<<<<<<< HEAD
-=======
     "Task",
     "TaskMetadata",
->>>>>>> d299693f
 ]