import numpy as np
from jax import random  # pytype: disable=import-error
from numpy.typing import ArrayLike  # pytype: disable=import-error

from bmi.interface import KeyArray
from bmi.samplers.base import BaseSampler


<<<<<<< HEAD
KeyArray = Union[Any, prng.PRNGKeyArray]


def _can_be_covariance(mat):
    """Checks if `mat` can be a covariance matrix (positive-definite and symmetric)."""
    if mat != mat.transpose():
        raise ValueError("Covariance matrix is not symmetric.")

    if not np.all(np.linalg.eigvals(mat) > 0):
        raise ValueError("Covariance matrix is not positive-definite.")


=======
>>>>>>> 5c362f0c
class _Multinormal:
    """Auxiliary object for representing multivariate normal distributions."""

    def __init__(self, mean: ArrayLike, covariance: ArrayLike) -> None:
        """
        Args:
            mean: mean vector of the distribution, shape (dim,)
            covariance: covariance matrix of the distribution, shape (dim, dim)
        """
        # Mean and the covariance
        self._mean = np.asarray(mean)
        self._covariance = np.asarray(covariance)

        # The determinant of the covariance, used to calculate entropy
        self._det_covariance: float = np.linalg.det(self._covariance)

        # Dimensionality of the space
        self._dim = self._mean.shape[0]

        # Validate the shape
        if self._covariance.shape != (self._dim, self._dim):
            raise ValueError(
                f"Covariance has shape {self._covariance.shape}, expected "
                f"{(self._dim, self._dim)}."
            )

        # Validate symmetry, positive-definiteness
        _can_be_covariance(self._covariance)

    def sample(self, n_samples: int, key: KeyArray) -> np.ndarray:
        """Sample from the distribution.
        Args:
            n_samples: number of samples to generate
            key: JAX key for the pseudorandom number generator
        Returns:
            samples, shape (n_samples, dim)
        """
        return np.array(
            random.multivariate_normal(
                key=key, mean=self._mean, cov=self._covariance, shape=(n_samples,)
            )
        )

    @property
    def dim(self) -> int:
        """The dimensionality."""
        return self._dim

    def entropy(self) -> float:
        """Entropy in nats."""
        return 0.5 * (np.log(self._det_covariance) + self.dim * (1 + np.log(2 * np.pi)))


class SplitMultinormal(BaseSampler):
    """Represents two multinormal variables.

    Covariance matrix should have the block form:

        Cov[XX] Cov[XY]
        Cov[YX] Cov[YY]

    where:
      - Cov[XX] is the covariance matrix of X variable (shape (dim_x, dim_x)),
      - Cov[YY] is the covariance of the Y variable (shape (dim_y, dim_y))
      - Cov[XY] and Cov[YX] (being transposes of each other, as the matrix is symmetric,
            of shapes (dim_x, dim_y) or transposed one)
        describe the interaction between X and Y.
    """

    def __init__(self, *, dim_x: int, dim_y: int, mean: ArrayLike, covariance: ArrayLike) -> None:
        """

        Args:
            dim_x: dimension of the X space
            dim_y: dimension of the Y space
            mean: mean vector, shape (n,) where n = dim_x + dim_y
            covariance: covariance matrix, shape (n, n)
        """
        # Set dimensions of spaces corresponding to individual variables
        self._validate_dimensions(dim_x=dim_x, dim_y=dim_y)
        self._dim_x = dim_x
        self._dim_y = dim_y

        # Set mean and covariance
        self._mean = np.array(mean)
        self._covariance = np.array(covariance)
        self._validate_shapes()

        self._joint_distribution = _Multinormal(mean=self._mean, covariance=self._covariance)
        self._x_distribution = _Multinormal(
            mean=self._mean[:dim_x], covariance=self._covariance[:dim_x, :dim_x]
        )
        self._y_distribution = _Multinormal(
            mean=self._mean[dim_x:], covariance=self._covariance[dim_x:, dim_x:]
        )

    def _validate_shapes(self) -> None:
        n = self.dim_total

        if self._mean.shape != (n,):
            raise ValueError(f"Mean vector has shape {self._mean.shape}, expected ({n},).")
        if self._covariance.shape != (n, n):
            raise ValueError(
                f"Covariance matrix has shape {self._covariance.shape}, " f"expected ({n}, {n})."
            )

    @property
    def dim_x(self) -> int:
        return self._dim_x

    @property
    def dim_y(self) -> int:
        return self._dim_y

    def sample(self, n_points: int, rng: KeyArray) -> tuple[np.ndarray, np.ndarray]:
        xy = self._joint_distribution.sample(n_samples=n_points, key=rng)
        return xy[..., : self._dim_x], xy[..., self.dim_x :]  # noqa: E203

    def mutual_information(self) -> float:
        """Calculates the mutual information I(X; Y) using an exact formula.
        Returns:
            mutual information, in nats
        Mutual information is given by
            0.5 * log( det(covariance_x) * det(covariance_y) / det(full covariance) )
        which follows from the formula
            I(X; Y) = H(X) + H(Y) - H(X, Y)
        and the entropy of the multinormal distribution.
        """
        h_x = self._x_distribution.entropy()
        h_y = self._y_distribution.entropy()
        h_xy = self._joint_distribution.entropy()
        mi = h_x + h_y - h_xy  # Mutual information estimate
        return max(0.0, mi)  # Mutual information is always non-negative<|MERGE_RESOLUTION|>--- conflicted
+++ resolved
@@ -6,21 +6,6 @@
 from bmi.samplers.base import BaseSampler
 
 
-<<<<<<< HEAD
-KeyArray = Union[Any, prng.PRNGKeyArray]
-
-
-def _can_be_covariance(mat):
-    """Checks if `mat` can be a covariance matrix (positive-definite and symmetric)."""
-    if mat != mat.transpose():
-        raise ValueError("Covariance matrix is not symmetric.")
-
-    if not np.all(np.linalg.eigvals(mat) > 0):
-        raise ValueError("Covariance matrix is not positive-definite.")
-
-
-=======
->>>>>>> 5c362f0c
 class _Multinormal:
     """Auxiliary object for representing multivariate normal distributions."""
 
